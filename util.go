--- conflicted
+++ resolved
@@ -2,13 +2,12 @@
 
 import (
 	"encoding/json"
+	"fmt"
 	"io/ioutil"
 	"os"
 	"runtime"
-	"fmt"
 	//"syscall/js"
 )
-
 
 // EnvType represents the environment type
 type EnvType string
@@ -90,14 +89,14 @@
 	return err
 }
 
-<<<<<<< HEAD
 // Check if a directory exists
 func CheckDirExists(dirPath string) bool {
 	if _, err := os.Stat(dirPath); os.IsNotExist(err) {
 		return false // Directory does not exist
 	}
 	return true // Directory exists
-=======
+}
+
 // createDirectory creates a directory if it doesn't already exist.
 func CreateDirectory(path string) error {
 	if _, err := os.Stat(path); os.IsNotExist(err) {
@@ -107,5 +106,4 @@
 		}
 	}
 	return nil
->>>>>>> 8be2886c
 }